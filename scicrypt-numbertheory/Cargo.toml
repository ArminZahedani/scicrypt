--- conflicted
+++ resolved
@@ -13,14 +13,9 @@
 bench = false  # Disable default bench (we use criterion)
 
 [dependencies]
-<<<<<<< HEAD
-scicrypt-traits = { version = "0.6.0", path = "../scicrypt-traits" }
-scicrypt-bigint = { version = "0.6.0", path = "../scicrypt-bigint" }
-rug = "1.13"
-=======
 scicrypt-traits = { version = "0.6.1", path = "../scicrypt-traits" }
+scicrypt-bigint = { version = "0.6.1", path = "../scicrypt-bigint" }
 rug = { version = "1.13", default-features = false, features = ["integer", "rand"]}
->>>>>>> e4a0bfbf
 rand_core = "0.6"
 
 [dev-dependencies]
