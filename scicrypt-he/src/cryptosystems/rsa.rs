--- conflicted
+++ resolved
@@ -65,15 +65,11 @@
     type Input = UnsignedInteger;
     type Plaintext = UnsignedInteger;
     type Ciphertext = RsaCiphertext;
-    type Randomness = Integer;
+    type Randomness = UnsignedInteger;
 
     fn encrypt_raw<R: SecureRng>(
         &self,
-<<<<<<< HEAD
         plaintext: &UnsignedInteger,
-=======
-        plaintext: &Self::Plaintext,
->>>>>>> 11c388a7
         _rng: &mut GeneralRng<R>,
     ) -> Self::Ciphertext {
         self.encrypt_without_randomness(plaintext)
